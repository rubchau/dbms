package edu.berkeley.cs186.database.concurrency;

// If you see this line, you have successfully pulled the latest changes from the skeleton for proj4!

public enum LockType {
    S,   // shared
    X,   // exclusive
    IS,  // intention shared
    IX,  // intention exclusive
    SIX, // shared intention exclusive
    NL;  // no lock held

    /**
     * This method checks whether lock types A and B are compatible with
     * each other. If a transaction can hold lock type A on a resource
     * at the same time another transaction holds lock type B on the same
     * resource, the lock types are compatible.
     */
    public static boolean compatible(LockType a, LockType b) {
        if (a == null || b == null) {
            throw new NullPointerException("null lock type");
        }
<<<<<<< HEAD
        // TODO(proj4_part1): implement
        // Done

        // NL is compatible with all lock types
        if (a.equals(NL) || b.equals(NL)) {return true;}

        // IS and IS
        if (a.equals(IS) && b.equals(IS)) {return true;}

        // IS and IX
        if ((a.equals(IS) && b.equals(IX)) ||(a.equals(IX) && b.equals(IS))) {return true;}

        // IS and S
        if ((a.equals(IS) && b.equals(S)) ||(a.equals(S) && b.equals(IS))) {return true;}

        // IS and SIX
        if ((a.equals(IS) && b.equals(SIX)) ||(a.equals(SIX) && b.equals(IS))) {return true;}

        // IX and IX
        if (a.equals(IX) && b.equals(IX)) {return true;}

        // S and S
        if (a.equals(S) && b.equals(S)) {return true;}
=======
        // Case 1: If either lock is NL then this is compatible with all other lock types
        if (a == NL || b == NL) {return true;}
>>>>>>> 3075f334

        // Case 2: One of the locks is IS
        // The only combination that is not allowed is (X, IS)
        if ((a == IS || b == IS) && (a == X || b == X)) {return false;}

        // Case 3: One of the locks is IX
        // Illegal combo 1: (IX, S)
        if ((a == IX || b == IX) && (a == S || b == S)) {return false;}
        // Illegal combo 2: (IX, SIX)
        if ((a == IX || b == IX) && (a == SIX || b == SIX)) {return false;}
        // Illegal combo 3: (IX, X)
        if ((a == IX || b == IX) && (a == X || b == X)) {return false;}

        // Case 4: one of the locks is S
        // illegal combo 1: (S, IX)
        // redundant; covered above
        if ((a == S || b == S) && (a == IX || b == IX)) {return false;}
        // illegal combo 2: (S, SIX)
        if ((a == S || b == S) && (a == SIX || b == SIX)) {return false;}
        // illegal combo 3: (S, X)
        if ((a == S || b == S) && (a == X || b == X)) {return false;}

        // Case 5: one of the locks is SIX
        // illegal combo 1: (SIX, IX)
        // covered in the IX combo portions
        // illegal combo 2: (SIX, S)
        // covered in the S combo portions
        // illegal combo 3: (SIX, SIX)
        if ((a == SIX || b == SIX) && (a == SIX || b == SIX)) {return false;}
        // illegal combo 4: (SIX, X)
        if ((a == SIX || b == SIX) && (a == X || b == X)) {return false;}

        // Case 6: one of the locks is X
        // illegal combo 1: (X, IS)
        // covered in IS combos
        // illegal combo 2: (X, IX)
        // covered in the IX combo portions
        // illegal combo 3: (X, S)
        // covered in S combos
        // illegal combo 4: (X, SIX)
        // covered in SIX combos
        // illegal combo 5: (X, X)
        if ((a == X || b == X) && (a == X || b == X)) {return false;}

        return true;
    }

    /**
     * This method returns the lock on the parent resource
     * that should be requested for a lock of type A to be granted.
     */
    public static LockType parentLock(LockType a) {
        if (a == null) {
            throw new NullPointerException("null lock type");
        }
        switch (a) {
        case S: return IS;
        case X: return IX;
        case IS: return IS;
        case IX: return IX;
        case SIX: return IX;
        case NL: return NL;
        default: throw new UnsupportedOperationException("bad lock type");
        }
    }

    /**
     * This method returns if parentLockType has permissions to grant a childLockType
     * on a child.
     */
    public static boolean canBeParentLock(LockType parentLockType, LockType childLockType) {
        if (parentLockType == null || childLockType == null) {
            throw new NullPointerException("null lock type");
        }
<<<<<<< HEAD
        // TODO(proj4_part1): implement
        // Done

        if (childLockType.equals(NL)) {return true;}

        if (parentLockType.equals(IS) && childLockType.equals(IS)) {return true;}

        if (parentLockType.equals(IS) && childLockType.equals(S)) {return true;}

        if (parentLockType.equals(IX) && childLockType.equals(IX)) {return true;}

        if (parentLockType.equals(IX) && childLockType.equals(SIX)) {return true;}

        if (parentLockType.equals(IX) && childLockType.equals(S)) {return true;}

        if (parentLockType.equals(IX) && childLockType.equals(X)) {return true;}

        if (parentLockType.equals(SIX) && childLockType.equals(IX)) {return true;}

        if (parentLockType.equals(SIX) && childLockType.equals(X)) {return true;}

        return false;
=======
        if ((parentLockType == IS || parentLockType == IX) && (childLockType == S || childLockType == IS)) {return true;}
        if ((parentLockType == IX || parentLockType == SIX) && (childLockType == X || childLockType == IX)) {return true;}
        if (childLockType == NL) {return true;}
        else {
            return parentLockType == parentLock(childLockType);
        }
>>>>>>> 3075f334
    }

    /**
     * This method returns whether a lock can be used for a situation
     * requiring another lock (e.g. an S lock can be substituted with
     * an X lock, because an X lock allows the transaction to do everything
     * the S lock allowed it to do).
     */
    public static boolean substitutable(LockType substitute, LockType required) {
        if (required == null || substitute == null) {
            throw new NullPointerException("null lock type");
        }
<<<<<<< HEAD
        // TODO(proj4_part1): implement
        // Done

        if (required.equals(NL)) {return true;}

        if (required.equals(substitute)) {return true;}

        // Valid
        if (required.equals(IS) && substitute.equals(IX)) {return true;}

        //if (required.equals(IS) && substitute.equals(S)) {return true;}

        // Valid
        if (required.equals(S) && substitute.equals(SIX)) {return true;}

        // Valid
        if (required.equals(IX) && substitute.equals(SIX)) {return true;}

        // Valid
        if (required.equals(IS) && substitute.equals(SIX)) {return true;}

        // Valid
        if (required.equals(S) && substitute.equals(X)) {return true;}

        if (required.equals(IX) && substitute.equals(X)) {return true;}

        //if (required.equals(IS) && substitute.equals(X)) {return true;}
=======
>>>>>>> 3075f334

        if (required == NL) {return true;}
        if (required == S && substitute == IS) {return false;}
        if (required == S && substitute == IX) {return false;}
        if (required == X && substitute == S) {return false;}
        if (required == X && substitute == IS) {return false;}
        if (required == X && substitute == IX) {return false;}
        if (required == X && substitute == SIX) {return false;}

        return true;
    }

    @Override
    public String toString() {
        switch (this) {
        case S: return "S";
        case X: return "X";
        case IS: return "IS";
        case IX: return "IX";
        case SIX: return "SIX";
        case NL: return "NL";
        default: throw new UnsupportedOperationException("bad lock type");
        }
    }
}
<|MERGE_RESOLUTION|>--- conflicted
+++ resolved
@@ -20,7 +20,6 @@
         if (a == null || b == null) {
             throw new NullPointerException("null lock type");
         }
-<<<<<<< HEAD
         // TODO(proj4_part1): implement
         // Done
 
@@ -44,10 +43,8 @@
 
         // S and S
         if (a.equals(S) && b.equals(S)) {return true;}
-=======
         // Case 1: If either lock is NL then this is compatible with all other lock types
         if (a == NL || b == NL) {return true;}
->>>>>>> 3075f334
 
         // Case 2: One of the locks is IS
         // The only combination that is not allowed is (X, IS)
@@ -122,7 +119,6 @@
         if (parentLockType == null || childLockType == null) {
             throw new NullPointerException("null lock type");
         }
-<<<<<<< HEAD
         // TODO(proj4_part1): implement
         // Done
 
@@ -144,15 +140,13 @@
 
         if (parentLockType.equals(SIX) && childLockType.equals(X)) {return true;}
 
-        return false;
-=======
         if ((parentLockType == IS || parentLockType == IX) && (childLockType == S || childLockType == IS)) {return true;}
         if ((parentLockType == IX || parentLockType == SIX) && (childLockType == X || childLockType == IX)) {return true;}
         if (childLockType == NL) {return true;}
+
         else {
             return parentLockType == parentLock(childLockType);
         }
->>>>>>> 3075f334
     }
 
     /**
@@ -165,7 +159,6 @@
         if (required == null || substitute == null) {
             throw new NullPointerException("null lock type");
         }
-<<<<<<< HEAD
         // TODO(proj4_part1): implement
         // Done
 
@@ -193,8 +186,6 @@
         if (required.equals(IX) && substitute.equals(X)) {return true;}
 
         //if (required.equals(IS) && substitute.equals(X)) {return true;}
-=======
->>>>>>> 3075f334
 
         if (required == NL) {return true;}
         if (required == S && substitute == IS) {return false;}

--- conflicted
+++ resolved
@@ -211,10 +211,7 @@
 
     // TODO(proj4_part1): You may add helper methods here if you wish
 
-<<<<<<< HEAD
     public boolean promoteFlag = false;
-=======
->>>>>>> 3075f334
 
     /**
      * Acquire a LOCKTYPE lock on NAME, for transaction TRANSACTION, and releases all locks
@@ -245,15 +242,12 @@
         // you will have to write some code outside the synchronized block to avoid locking up
         // the entire lock manager when a transaction is blocked. You are also allowed to
         // move the synchronized block elsewhere if you wish.
-<<<<<<< HEAD
         boolean shouldBlock = false;
         boolean markForRelease = false;
-=======
 
         synchronized (this) {
             return;
         }
->>>>>>> 3075f334
     }
 
     /**
@@ -278,7 +272,6 @@
         // move the synchronized block elsewhere if you wish.
         boolean shouldBlock = false;
         synchronized (this) {
-<<<<<<< HEAD
             // Attempt 1:
             //if (!getLockType(transaction, name).equals(LockType.NL)) {
             //throw new DuplicateLockRequestException("A lock is already held on this resource by the transaction.");
@@ -296,7 +289,6 @@
 
             resource.grantOrUpdateLock(newLock);*/
 
-=======
             // If grantLock is false by end of sync block, then TRANSACTION is blocked
             // and a LockRequest object is constructed and added to NAME's waitingQueue
             boolean grantLock = false;
@@ -311,7 +303,6 @@
             // compatible with the other lockType
 
             return;
->>>>>>> 3075f334
         }
     }
 

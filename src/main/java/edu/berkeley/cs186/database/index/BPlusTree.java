package edu.berkeley.cs186.database.index;

import java.io.IOException;
import java.io.FileWriter;
import java.io.UncheckedIOException;
import java.util.*;

import edu.berkeley.cs186.database.TransactionContext;
import edu.berkeley.cs186.database.common.Pair;
import edu.berkeley.cs186.database.concurrency.LockContext;
import edu.berkeley.cs186.database.databox.DataBox;
import edu.berkeley.cs186.database.databox.Type;
import edu.berkeley.cs186.database.io.DiskSpaceManager;
import edu.berkeley.cs186.database.memory.BufferManager;
import edu.berkeley.cs186.database.table.RecordId;

import static java.util.Optional.*;

/**
 * A persistent B+ tree.
 *
 *   BPlusTree tree = new BPlusTree(bufferManager, metadata, lockContext);
 *
 *   // Insert some values into the tree.
 *   tree.put(new IntDataBox(0), new RecordId(0, (short) 0));
 *   tree.put(new IntDataBox(1), new RecordId(1, (short) 1));
 *   tree.put(new IntDataBox(2), new RecordId(2, (short) 2));
 *
 *   // Get some values out of the tree.
 *   tree.get(new IntDataBox(0)); // Optional.of(RecordId(0, 0))
 *   tree.get(new IntDataBox(1)); // Optional.of(RecordId(1, 1))
 *   tree.get(new IntDataBox(2)); // Optional.of(RecordId(2, 2))
 *   tree.get(new IntDataBox(3)); // Optional.empty();
 *
 *   // Iterate over the record ids in the tree.
 *   tree.scanEqual(new IntDataBox(2));        // [(2, 2)]
 *   tree.scanAll();                             // [(0, 0), (1, 1), (2, 2)]
 *   tree.scanGreaterEqual(new IntDataBox(1)); // [(1, 1), (2, 2)]
 *
 *   // Remove some elements from the tree.
 *   tree.get(new IntDataBox(0)); // Optional.of(RecordId(0, 0))
 *   tree.remove(new IntDataBox(0));
 *   tree.get(new IntDataBox(0)); // Optional.empty()
 *
 *   // Load the tree (same as creating a new tree).
 *   BPlusTree fromDisk = new BPlusTree(bufferManager, metadata, lockContext);
 *
 *   // All the values are still there.
 *   fromDisk.get(new IntDataBox(0)); // Optional.empty()
 *   fromDisk.get(new IntDataBox(1)); // Optional.of(RecordId(1, 1))
 *   fromDisk.get(new IntDataBox(2)); // Optional.of(RecordId(2, 2))
 */
public class BPlusTree {
    // Buffer manager
    private BufferManager bufferManager;

    // B+ tree metadata
    private BPlusTreeMetadata metadata;

    // root of the B+ tree
    private BPlusNode root;

    // lock context for the B+ tree
    private LockContext lockContext;

    // Constructors ////////////////////////////////////////////////////////////
    /**
     * Construct a new B+ tree with metadata `metadata` and lock context `lockContext`.
     * `metadata` contains information about the order, partition number,
     * root page number, and type of keys.
     *
     * If the specified order is so large that a single node cannot fit on a
     * single page, then a BPlusTree exception is thrown. If you want to have
     * maximally full B+ tree nodes, then use the BPlusTree.maxOrder function
     * to get the appropriate order.
     *
     * We additionally write a row to the information_schema.indices table with metadata about
     * the B+ tree:
     *
     *   - the name of the tree (table associated with it and column it indexes)
     *   - the key schema of the tree,
     *   - the order of the tree,
     *   - the partition number of the tree,
     *   - the page number of the root of the tree.
     *
     * All pages allocated on the given partition are serializations of inner and leaf nodes.
     */
    public BPlusTree(BufferManager bufferManager, BPlusTreeMetadata metadata, LockContext lockContext) {
        // TODO(proj4_part3): B+ tree locking

        // Sanity checks.
        if (metadata.getOrder() < 0) {
            String msg = String.format(
                             "You cannot construct a B+ tree with negative order %d.",
                             metadata.getOrder());
            throw new BPlusTreeException(msg);
        }

        int maxOrder = BPlusTree.maxOrder(BufferManager.EFFECTIVE_PAGE_SIZE, metadata.getKeySchema());
        if (metadata.getOrder() > maxOrder) {
            String msg = String.format(
                             "You cannot construct a B+ tree with order %d greater than the " +
                             "max order %d.",
                             metadata.getOrder(), maxOrder);
            throw new BPlusTreeException(msg);
        }

        this.bufferManager = bufferManager;
        this.lockContext = lockContext;
        this.metadata = metadata;

        if (this.metadata.getRootPageNum() != DiskSpaceManager.INVALID_PAGE_NUM) {
            this.updateRoot(BPlusNode.fromBytes(this.metadata, bufferManager, lockContext,
                                                this.metadata.getRootPageNum()));
        } else {
            // Construct the root.
            List<DataBox> keys = new ArrayList<>();
            List<RecordId> rids = new ArrayList<>();
            Optional<Long> rightSibling = empty();
            this.updateRoot(new LeafNode(this.metadata, bufferManager, keys, rids, rightSibling, lockContext));
        }
    }

    // Core API ////////////////////////////////////////////////////////////////
    /**
     * Returns the value associated with `key`.
     *
     *   // Insert a single value into the tree.
     *   DataBox key = new IntDataBox(42);
     *   RecordId rid = new RecordId(0, (short) 0);
     *   tree.put(key, rid);
     *
     *   // Get the value we put and also try to get a value we never put.
     *   tree.get(key);                 // Optional.of(rid)
     *   tree.get(new IntDataBox(100)); // Optional.empty()
     */
    public Optional<RecordId> get(DataBox key) {
        typecheck(key);
        // TODO(proj2): implement
<<<<<<< HEAD

=======
>>>>>>> 3075f334
        // TODO(proj4_part2): B+ tree locking
        LeafNode leaf = root.get(key);
        return leaf.getKey(key);
    }

    /**
     * scanEqual(k) is equivalent to get(k) except that it returns an iterator
     * instead of an Optional. That is, if get(k) returns Optional.empty(),
     * then scanEqual(k) returns an empty iterator. If get(k) returns
     * Optional.of(rid) for some rid, then scanEqual(k) returns an iterator
     * over rid.
     */
    public Iterator<RecordId> scanEqual(DataBox key) {
        typecheck(key);
        // TODO(proj4_part3): B+ tree locking

        Optional<RecordId> rid = get(key);
        if (rid.isPresent()) {
            ArrayList<RecordId> l = new ArrayList<>();
            l.add(rid.get());
            return l.iterator();
        } else {
            return Collections.emptyIterator();
        }
    }

    /**
     * Returns an iterator over all the RecordIds stored in the B+ tree in
     * ascending order of their corresponding keys.
     *
     *   // Create a B+ tree and insert some values into it.
     *   BPlusTree tree = new BPlusTree("t.txt", Type.intType(), 4);
     *   tree.put(new IntDataBox(2), new RecordId(2, (short) 2));
     *   tree.put(new IntDataBox(5), new RecordId(5, (short) 5));
     *   tree.put(new IntDataBox(4), new RecordId(4, (short) 4));
     *   tree.put(new IntDataBox(1), new RecordId(1, (short) 1));
     *   tree.put(new IntDataBox(3), new RecordId(3, (short) 3));
     *
     *   Iterator<RecordId> iter = tree.scanAll();
     *   iter.next(); // RecordId(1, 1)
     *   iter.next(); // RecordId(2, 2)
     *   iter.next(); // RecordId(3, 3)
     *   iter.next(); // RecordId(4, 4)
     *   iter.next(); // RecordId(5, 5)
     *   iter.next(); // NoSuchElementException
     *
     * Note that you CAN NOT materialize all record ids in memory and then
     * return an iterator over them. Your iterator must lazily scan over the
     * leaves of the B+ tree. Solutions that materialize all record ids in
     * memory will receive 0 points.
     */
    public Iterator<RecordId> scanAll() {
        // TODO(proj2): Return a BPlusTreeIterator.
        // TODO(proj4_part2): B+ tree locking
        return new BPlusTreeIterator(root.getLeftmostLeaf(), root.getLeftmostLeaf().scanAll());
    }

    /**
     * Returns an iterator over all the RecordIds stored in the B+ tree that
     * are greater than or equal to `key`. RecordIds are returned in ascending
     * of their corresponding keys.
     *
     *   // Insert some values into a tree.
     *   tree.put(new IntDataBox(2), new RecordId(2, (short) 2));
     *   tree.put(new IntDataBox(5), new RecordId(5, (short) 5));
     *   tree.put(new IntDataBox(4), new RecordId(4, (short) 4));
     *   tree.put(new IntDataBox(1), new RecordId(1, (short) 1));
     *   tree.put(new IntDataBox(3), new RecordId(3, (short) 3));
     *
     *   Iterator<RecordId> iter = tree.scanGreaterEqual(new IntDataBox(3));
     *   iter.next(); // RecordId(3, 3)
     *   iter.next(); // RecordId(4, 4)
     *   iter.next(); // RecordId(5, 5)
     *   iter.next(); // NoSuchElementException
     *
     * Note that you CAN NOT materialize all record ids in memory and then
     * return an iterator over them. Your iterator must lazily scan over the
     * leaves of the B+ tree. Solutions that materialize all record ids in
     * memory will receive 0 points.
     */
    public Iterator<RecordId> scanGreaterEqual(DataBox key) {
        typecheck(key);
        // TODO(proj2): Return a BPlusTreeIterator.
        // TODO(proj4_part2): B+ tree locking
        LeafNode startLeaf = root.get(key);
        return new BPlusTreeIterator(startLeaf, startLeaf.scanGreaterEqual(key));
    }

    /**
     * Inserts a (key, rid) pair into a B+ tree. If the key already exists in
     * the B+ tree, then the pair is not inserted and an exception is raised.
     *
     *   DataBox key = new IntDataBox(42);
     *   RecordId rid = new RecordId(42, (short) 42);
     *   tree.put(key, rid); // Success :)
     *   tree.put(key, rid); // BPlusTreeException :(
     */
    public void put(DataBox key, RecordId rid) {
        typecheck(key);
        // TODO(proj2): implement
        // TODO(proj4_part2): B+ tree locking
        Optional<Pair<DataBox, Long>> pair = this.root.put(key, rid);
        // node does not overflow
        if (pair.isPresent() == false) {
          return;
        }

        // node does overflow; pair will return <splitKey, pointer to new, right page>
        Pair<DataBox, Long> splitInfo = pair.get();
        DataBox splitKey = splitInfo.getFirst();
        //root.put(splitKey, rid);
        Long newChild = splitInfo.getSecond();
        List<DataBox> newKeys = new ArrayList<>();
        List<Long> newChildren = new ArrayList<>();
        newKeys.add(splitKey);
        // add pointer to left page (which is page number of this original node, before split)
        newChildren.add(this.root.getPage().getPageNum());
        newChildren.add(newChild);

        // Create new BPlusNode object as the new root
        InnerNode newRoot = new InnerNode(metadata,bufferManager, newKeys, newChildren, lockContext);
        updateRoot(newRoot);
        return;
    }

    /**
     * Bulk loads data into the B+ tree. Tree should be empty and the data
     * iterator should be in sorted order (by the DataBox key field) and
     * contain no duplicates (no error checking is done for this).
     *
     * fillFactor specifies the fill factor for leaves only; inner nodes should
     * be filled up to full and split in half exactly like in put.
     *
     * This method should raise an exception if the tree is not empty at time
     * of bulk loading. If data does not meet the preconditions (contains
     * duplicates or not in order), the resulting behavior is undefined.
     * Undefined behavior means you can handle these cases however you want
     * (or not at all) and you are not required to write any explicit checks.
     *
     * The behavior of this method should be similar to that of InnerNode's
     * bulkLoad (see comments in BPlusNode.bulkLoad).
     */
    public void bulkLoad(Iterator<Pair<DataBox, RecordId>> data, float fillFactor) {
        // TODO(proj2): implement
<<<<<<< HEAD

=======
>>>>>>> 3075f334
        // TODO(proj4_part2): B+ tree locking
        //if (this.root.) {
            //throw new BPlusTreeException("Must be empty tree.");
        //}
        //this.root.bulkLoad(data, fillFactor);
        while (data.hasNext()) {
            Optional<Pair<DataBox, Long>> pair = this.root.bulkLoad(data, fillFactor);
            if (pair.isPresent() == false) {
                continue;
            }
            Pair<DataBox, Long> splitInfo = pair.get();
            DataBox splitKey = splitInfo.getFirst();
            //root.put(splitKey, rid);
            Long newChild = splitInfo.getSecond();
            List<DataBox> newKeys = new ArrayList<>();
            List<Long> newChildren = new ArrayList<>();
            newKeys.add(splitKey);
            // add pointer to left page (which is page number of this original node, before split)
            newChildren.add(this.root.getPage().getPageNum());
            newChildren.add(newChild);

            // Create new BPlusNode object as the new root
            InnerNode newRoot = new InnerNode(metadata,bufferManager, newKeys, newChildren, lockContext);
            updateRoot(newRoot);
        }
        return;
    }

    /**
     * Deletes a (key, rid) pair from a B+ tree.
     *
     *   DataBox key = new IntDataBox(42);
     *   RecordId rid = new RecordId(42, (short) 42);
     *
     *   tree.put(key, rid);
     *   tree.get(key); // Optional.of(rid)
     *   tree.remove(key);
     *   tree.get(key); // Optional.empty()
     */
    public void remove(DataBox key) {
        typecheck(key);
        // TODO(proj2): implement
<<<<<<< HEAD

=======
>>>>>>> 3075f334
        // TODO(proj4_part2): B+ tree locking
        BPlusNode root = this.root;
        root.remove(key);
        return;
    }

    // Helpers /////////////////////////////////////////////////////////////////
    /**
     * Returns a sexp representation of this tree. See BPlusNode.toSexp for
     * more information.
     */
    public String toSexp() {
        // TODO(proj4_part3): B+ tree locking
        return root.toSexp();
    }

    /**
     * Debugging large B+ trees is hard. To make it a bit easier, we can print
     * out a B+ tree as a DOT file which we can then convert into a nice
     * picture of the B+ tree. tree.toDot() returns the contents of DOT file
     * which illustrates the B+ tree. The details of the file itself is not at
     * all important, just know that if you call tree.toDot() and save the
     * output to a file called tree.dot, then you can run this command
     *
     *   dot -T pdf tree.dot -o tree.pdf
     *
     * to create a PDF of the tree.
     */
    public String toDot() {
        // TODO(proj4_part3): B+ tree locking
        List<String> strings = new ArrayList<>();
        strings.add("digraph g {" );
        strings.add("  node [shape=record, height=0.1];");
        strings.add(root.toDot());
        strings.add("}");
        return String.join("\n", strings);
    }

    /**
     * This function is very similar to toDot() except that we write
     * the dot representation of the B+ tree to a dot file and then
     * convert that to a PDF that will be stored in the src directory. Pass in a
     * string with the ".pdf" extension included at the end (ex "tree.pdf").
     */
    public void toDotPDFFile(String filename) {
        String tree_string = toDot();

        // Writing to intermediate dot file
        try {
            java.io.File file = new java.io.File("tree.dot");
            FileWriter fileWriter = new FileWriter(file);
            fileWriter.write(tree_string);
            fileWriter.flush();
            fileWriter.close();
        } catch (IOException e) {
            e.printStackTrace();
        }

        // Running command to convert dot file to PDF
        try {
            Runtime.getRuntime().exec("dot -T pdf tree.dot -o " + filename);
        } catch (IOException e) {
            e.printStackTrace();
            throw new UncheckedIOException(e);
        }
    }

    /**
     * Returns the largest number d such that the serialization of a LeafNode
     * with 2d entries and an InnerNode with 2d keys will fit on a single page.
     */
    public static int maxOrder(short pageSize, Type keySchema) {
        int leafOrder = LeafNode.maxOrder(pageSize, keySchema);
        int innerOrder = InnerNode.maxOrder(pageSize, keySchema);
        return Math.min(leafOrder, innerOrder);
    }

    /** Returns the partition number that the B+ tree resides on. */
    public int getPartNum() {
        return metadata.getPartNum();
    }

    /** Save the new root page number. */
    private void updateRoot(BPlusNode newRoot) {
        this.root = newRoot;

        metadata.setRootPageNum(this.root.getPage().getPageNum());
        metadata.incrementHeight();
        TransactionContext transaction = TransactionContext.getTransaction();
        if (transaction != null) {
            transaction.updateIndexMetadata(metadata);
        }
    }

    private void typecheck(DataBox key) {
        Type t = metadata.getKeySchema();
        if (!key.type().equals(t)) {
            String msg = String.format("DataBox %s is not of type %s", key, t);
            throw new IllegalArgumentException(msg);
        }
    }

    // Iterator ////////////////////////////////////////////////////////////////
    private class BPlusTreeIterator implements Iterator<RecordId> {

        // need to keep track of next leaf
        private LeafNode leaf;
        // Iterator over RecordIds
        private Iterator<RecordId> ridsIterator;

        public BPlusTreeIterator(LeafNode leaf, Iterator<RecordId> ridIter) {
            assert (!leaf.equals(null));
            assert (!ridIter.equals(null));
            this.leaf = leaf;
            this.ridsIterator = ridIter;
            // if the iterator is empty over this leaf, go to next leaf
            if (!ridsIterator.hasNext()) {
                nextLeaf();
            }
        }

        // Go to next sibling to iterate over its RecordIds
        private void nextLeaf() {
            // See if this node has a sibling
            Optional<LeafNode> rightSibling = leaf.getRightSibling();
            if (rightSibling.isPresent()) {
                // Leaf now points to the sibling
                this.leaf = rightSibling.get();
                this.ridsIterator = this.leaf.scanAll();
                // Check if this leaf is empty since we do not rebalance!
                if (!ridsIterator.hasNext()) {
                    nextLeaf();
                }
            } else {
                // If node does not have sibling, end iteration
                this.leaf = null;
                this.ridsIterator = null;
            }
        }

        @Override
        public boolean hasNext() {
            return ridsIterator != null;
        }

        @Override
        public RecordId next() {
            if (hasNext() == false) {
                throw new NoSuchElementException();
            }
            // BE CAREFUL! Each time next() is call, need to make sure hasNext != null or else go to next leaf
            assert(!leaf.equals(null));
            assert (!ridsIterator.equals(null));
            RecordId rid = ridsIterator.next();
            if (!ridsIterator.hasNext()) {
                nextLeaf();
            }
            return rid;
        }
    }
}<|MERGE_RESOLUTION|>--- conflicted
+++ resolved
@@ -137,10 +137,6 @@
     public Optional<RecordId> get(DataBox key) {
         typecheck(key);
         // TODO(proj2): implement
-<<<<<<< HEAD
-
-=======
->>>>>>> 3075f334
         // TODO(proj4_part2): B+ tree locking
         LeafNode leaf = root.get(key);
         return leaf.getKey(key);
@@ -285,10 +281,6 @@
      */
     public void bulkLoad(Iterator<Pair<DataBox, RecordId>> data, float fillFactor) {
         // TODO(proj2): implement
-<<<<<<< HEAD
-
-=======
->>>>>>> 3075f334
         // TODO(proj4_part2): B+ tree locking
         //if (this.root.) {
             //throw new BPlusTreeException("Must be empty tree.");
@@ -331,10 +323,6 @@
     public void remove(DataBox key) {
         typecheck(key);
         // TODO(proj2): implement
-<<<<<<< HEAD
-
-=======
->>>>>>> 3075f334
         // TODO(proj4_part2): B+ tree locking
         BPlusNode root = this.root;
         root.remove(key);
